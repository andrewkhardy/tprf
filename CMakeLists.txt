# ##############################################################################
#
# Copyright (C) 2017-2018 N. Wentzell, O. Parcollet
# Copyright (C) 2019 The Simons Foundation
#  authors: N. Wentzell, P. Dumitrescu, H. Strand
#
# triqs_tprf is free software: you can redistribute it and/or modify it under the
# terms of the GNU General Public License as published by the Free Software
# Foundation, either version 3 of the License, or (at your option) any later
# version.
#
# triqs_tprf is distributed in the hope that it will be useful, but WITHOUT ANY
# WARRANTY; without even the implied warranty of MERCHANTABILITY or FITNESS FOR
# A PARTICULAR PURPOSE. See the GNU General Public License for more details.
#
# You should have received a copy of the GNU General Public License along with
# triqs_tprf (in the file COPYING.txt in this directory). If not, see
# <http://www.gnu.org/licenses/>.
#
# ##############################################################################

cmake_minimum_required(VERSION 3.0.2 FATAL_ERROR)
if(POLICY CMP0074)
  cmake_policy(SET CMP0074 NEW)
endif()

# ############
# Define Project
<<<<<<< HEAD

project(TPRF VERSION 2.2.0 LANGUAGES CXX)
=======
project(APP4TRIQS VERSION 2.2.0 LANGUAGES C CXX)
>>>>>>> 9f5aa857

# ############
# Load TRIQS and CPP2PY
find_package(TRIQS 2.2 REQUIRED)
find_package(Cpp2Py 1.6 REQUIRED)

# Get the git hash & print status
triqs_get_git_hash_of_source_dir(PROJECT_GIT_HASH)
message(STATUS "${PROJECT_NAME} version : ${PROJECT_VERSION}")
message(STATUS "${PROJECT_NAME} Git hash: ${PROJECT_GIT_HASH}")

# Enforce Consistent Versioning
if(NOT ${PROJECT_VERSION_MAJOR}.${PROJECT_VERSION_MINOR} VERSION_EQUAL ${TRIQS_VERSION_MAJOR}.${TRIQS_VERSION_MINOR})
  message(FATAL_ERROR "The ${PROJECT_NAME} version ${PROJECT_VERSION} is not compatible with TRIQS version ${TRIQS_VERSION}.")
endif()

# Default Install directory to TRIQS_ROOT if not given or invalid.
if(CMAKE_INSTALL_PREFIX_INITIALIZED_TO_DEFAULT OR (NOT IS_ABSOLUTE ${CMAKE_INSTALL_PREFIX}))
  message(STATUS "No install prefix given (or invalid). Defaulting to TRIQS_ROOT")
  set(CMAKE_INSTALL_PREFIX ${TRIQS_ROOT} CACHE PATH "default install path" FORCE)
endif()
message(STATUS "-------- CMAKE_INSTALL_PREFIX: ${CMAKE_INSTALL_PREFIX} --------")

# ############
# Options

# Default to Release build type
if(NOT CMAKE_BUILD_TYPE)
  set(CMAKE_BUILD_TYPE Release CACHE STRING "Type of build" FORCE)
endif()
message(STATUS "-------- BUILD-TYPE: ${CMAKE_BUILD_TYPE} --------")

# Build static libraries
set(BUILD_SHARED_LIBS OFF)

# Export the list of compile-commands into compile_commands.json
set(CMAKE_EXPORT_COMPILE_COMMANDS ON)

# Global compiler options
add_compile_options(
  $<$<CONFIG:Debug>:-Og>
  $<$<CONFIG:Debug>:-ggdb3>
)

# Create an Interface target for compiler warnings
add_library(project_warnings INTERFACE)
install(TARGETS project_warnings EXPORT triqs_tprf-targets)
target_compile_options(project_warnings
  INTERFACE
    -Wall
    -Wextra
    -Wshadow
    -Wpedantic
    -Wno-sign-compare
    $<$<CXX_COMPILER_ID:Clang>:-Wno-gcc-compat>
)

# #############
# Build Project

# Build and install the triqs_tprf library
add_subdirectory(c++/triqs_tprf)

# Tests
option(Build_Tests "Build tests" ON)
if(Build_Tests)
  enable_testing()
  add_subdirectory(test)
endif()

if(TRIQS_WITH_PYTHON_SUPPORT)
  # Python interface
  add_subdirectory(python/triqs_tprf)

  # Build the documentation
  option(Build_Documentation "Build documentation" OFF)
  if(Build_Documentation)
    if(NOT TRIQS_WITH_DOCUMENTATION)
      message(WARNING "TRIQS was installed without documentation! Cannot build documentation.")
    else()
      message(STATUS "Documentation Build enabled")
      add_subdirectory(doc)
    endif()
  endif()
else()
  message(WARNING "TRIQS was installed without Python support. Cannot build the Python Interface and Documentation.")
endif()

# Additional configuration files
add_subdirectory(share)

# #############
# Debian Package

option(BUILD_DEBIAN_PACKAGE "Build a deb package" OFF)
if(BUILD_DEBIAN_PACKAGE)
  if(NOT CMAKE_INSTALL_PREFIX STREQUAL "/usr")
    message(FATAL_ERROR "CMAKE_INSTALL_PREFIX must be /usr for packaging")
  endif()
  set(CPACK_PACKAGE_NAME triqs_tprf)
  set(CPACK_GENERATOR "DEB")
  set(CPACK_PACKAGE_VERSION ${PROJECT_VERSION})
  set(CPACK_PACKAGE_CONTACT "https://github.com/TRIQS/tprf")
  execute_process(COMMAND dpkg --print-architecture OUTPUT_VARIABLE CMAKE_DEBIAN_PACKAGE_ARCHITECTURE OUTPUT_STRIP_TRAILING_WHITESPACE)
  set(CPACK_DEBIAN_PACKAGE_DEPENDS "triqs (>= 2.2)")
  set(CPACK_DEBIAN_PACKAGE_SHLIBDEPS ON)
  set(CPACK_DEBIAN_PACKAGE_GENERATE_SHLIBS ON)
  include(CPack)
endif()
<|MERGE_RESOLUTION|>--- conflicted
+++ resolved
@@ -26,12 +26,7 @@
 
 # ############
 # Define Project
-<<<<<<< HEAD
-
-project(TPRF VERSION 2.2.0 LANGUAGES CXX)
-=======
-project(APP4TRIQS VERSION 2.2.0 LANGUAGES C CXX)
->>>>>>> 9f5aa857
+project(TPRF VERSION 2.2.0 LANGUAGES C CXX)
 
 # ############
 # Load TRIQS and CPP2PY
