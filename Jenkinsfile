def projectName = "tprf" /* set to app/repo name */

def dockerName = projectName.toLowerCase();
/* which platform to build documentation on */
def documentationPlatform = "ubuntu-clang"
/* depend on triqs upstream branch/project */
def triqsBranch = env.CHANGE_TARGET ?: env.BRANCH_NAME
def triqsProject = '/TRIQS/triqs/' + triqsBranch.replaceAll('/', '%2F')
/* whether to keep and publish the results */
def keepInstall = !env.BRANCH_NAME.startsWith("PR-")

properties([
  disableConcurrentBuilds(),
  buildDiscarder(logRotator(numToKeepStr: '10', daysToKeepStr: '30')),
  pipelineTriggers(keepInstall ? [
    upstream(
      threshold: 'SUCCESS',
      upstreamProjects: triqsProject
    )
  ] : [])
])

/* map of all builds to run, populated below */
def platforms = [:]

/****************** linux builds (in docker) */
/* Each platform must have a cooresponding Dockerfile.PLATFORM in triqs/packaging */
def dockerPlatforms = ["ubuntu-clang", "ubuntu-gcc", "centos-gcc"]
/* .each is currently broken in jenkins */
for (int i = 0; i < dockerPlatforms.size(); i++) {
  def platform = dockerPlatforms[i]
  platforms[platform] = { -> node('docker') {
    stage(platform) { timeout(time: 1, unit: 'HOURS') {
      checkout scm
      /* construct a Dockerfile for this base */
      sh """
      ( echo "FROM flatironinstitute/triqs:${triqsBranch}-${env.STAGE_NAME}" ; sed '0,/^FROM /d' Dockerfile ) > Dockerfile.jenkins
        mv -f Dockerfile.jenkins Dockerfile
      """
      /* build and tag */
      def img = docker.build("flatironinstitute/${dockerName}:${env.BRANCH_NAME}-${env.STAGE_NAME}", "--build-arg APPNAME=${projectName} --build-arg BUILD_DOC=${platform==documentationPlatform} --build-arg BUILD_ID=${env.BUILD_TAG} .")
      catchError(buildResult: 'UNSTABLE', stageResult: 'UNSTABLE') {
        img.inside() {
          sh "make -C \$BUILD/${projectName} test CTEST_OUTPUT_ON_FAILURE=1"
        }
      }
      if (!keepInstall) {
        sh "docker rmi --no-prune ${img.imageName()}"
      }
    } }
  } }
}

/****************** osx builds (on host) */
def osxPlatforms = [
  ["gcc", ['CC=gcc-9', 'CXX=g++-9', 'FC=gfortran-9']],
  ["clang", ['CC=$BREW/opt/llvm/bin/clang', 'CXX=$BREW/opt/llvm/bin/clang++', 'FC=gfortran-9', 'CXXFLAGS=-I$BREW/opt/llvm/include', 'LDFLAGS=-L$BREW/opt/llvm/lib']]
]
for (int i = 0; i < osxPlatforms.size(); i++) {
  def platformEnv = osxPlatforms[i]
  def platform = platformEnv[0]
  platforms["osx-$platform"] = { -> node('osx && triqs') {
    stage("osx-$platform") { timeout(time: 1, unit: 'HOURS') {
      def srcDir = pwd()
      def tmpDir = pwd(tmp:true)
      def buildDir = "$tmpDir/build"
      /* install real branches in a fixed predictable place so apps can find them */
      def installDir = keepInstall ? "${env.HOME}/install/${projectName}/${env.BRANCH_NAME}/${platform}" : "$tmpDir/install"
      def triqsDir = "${env.HOME}/install/triqs/${triqsBranch}/${platform}"
      def venv = triqsDir
      dir(installDir) {
        deleteDir()
      }

      checkout scm

      def hdf5 = "${env.BREW}/opt/hdf5@1.10"
      dir(buildDir) { withEnv(platformEnv[1].collect { it.replace('\$BREW', env.BREW) } + [
	  "PATH=$venv/bin:${env.BREW}/bin:/usr/bin:/bin:/usr/sbin",
	  "HDF5_ROOT=$hdf5",
          "C_INCLUDE_PATH=$hdf5/include:${env.BREW}/include",
	  "CPLUS_INCLUDE_PATH=$venv/include:$hdf5/include:${env.BREW}/include",
	  "LIBRARY_PATH=$venv/lib:$hdf5/lib:${env.BREW}/lib",
          "LD_LIBRARY_PATH=$hdf5/lib",
          "PYTHONPATH=$installDir/lib/python3.7/site-packages",
	  "CMAKE_PREFIX_PATH=$venv/lib/cmake/triqs"]) {
        deleteDir()
        /* note: this is installing into the parent (triqs) venv (install dir), which is thus shared among apps and so not be completely safe */
        sh "pip3 install -U -r $srcDir/requirements.txt"
        sh "cmake $srcDir -DCMAKE_INSTALL_PREFIX=$installDir -DTRIQS_ROOT=$triqsDir -DBuild_Deps=Always"
        sh "make -j2"
        catchError(buildResult: 'UNSTABLE', stageResult: 'UNSTABLE') { try {
          sh "make test CTEST_OUTPUT_ON_FAILURE=1"
        } catch (exc) {
          archiveArtifacts(artifacts: 'Testing/Temporary/LastTest.log')
          throw exc
        } }
        sh "make install"
      } }
    } }
  } }
}

/****************** wrap-up */
def error = null
try {
  parallel platforms
  if (keepInstall) { node("docker") {
    /* Publish results */
    stage("publish") { timeout(time: 5, unit: 'MINUTES') {
      def commit = sh(returnStdout: true, script: "git rev-parse HEAD").trim()
      def release = env.BRANCH_NAME == "master" || env.BRANCH_NAME == "unstable" || sh(returnStdout: true, script: "git describe --exact-match HEAD || true").trim()
      def workDir = pwd(tmp:true)
      lock('triqs_publish') {
      /* Update documention on gh-pages branch */
      dir("$workDir/gh-pages") {
        def subdir = "${projectName}/${env.BRANCH_NAME}"
        git(url: "ssh://git@github.com/TRIQS/TRIQS.github.io.git", branch: "master", credentialsId: "ssh", changelog: false)
        sh "rm -rf ${subdir}"
        docker.image("flatironinstitute/${dockerName}:${env.BRANCH_NAME}-${documentationPlatform}").inside() {
          sh """#!/bin/bash -ex
            base=\$INSTALL/share/doc
            dir="${projectName}"
            [[ -d \$base/triqs_\$dir ]] && dir=triqs_\$dir || [[ -d \$base/\$dir ]]
            cp -rp \$base/\$dir ${subdir}
          """
        }
        sh "git add -A ${subdir}"
        sh """
          git commit --author='Flatiron Jenkins <jenkins@flatironinstitute.org>' --allow-empty -m 'Generated documentation for ${subdir}' -m '${env.BUILD_TAG} ${commit}'
        """
        // note: credentials used above don't work (need JENKINS-28335)
        sh "git push origin master"
      }
      /* Update packaging repo submodule */
      if (release) { dir("$workDir/packaging") { try {
        git(url: "ssh://git@github.com/TRIQS/packaging.git", branch: env.BRANCH_NAME, credentialsId: "ssh", changelog: false)
        // note: credentials used above don't work (need JENKINS-28335)
        sh """#!/bin/bash -ex
          dir="${projectName}"
          [[ -d triqs_\$dir ]] && dir=triqs_\$dir || [[ -d \$dir ]]
          echo "160000 commit ${commit}\t\$dir" | git update-index --index-info
          git commit --author='Flatiron Jenkins <jenkins@flatironinstitute.org>' -m 'Autoupdate ${projectName}' -m '${env.BUILD_TAG}'
          git push origin ${env.BRANCH_NAME}
        """
      } catch (err) {
        /* Ignore, non-critical -- might not exist on this branch */
        echo "Failed to update packaging repo"
      } } }
      }
    } }
  } }
} catch (err) {
  error = err
} finally {
  /* send email on build failure (declarative pipeline's post section would work better) */
  if ((error != null || currentBuild.currentResult != 'SUCCESS') && env.BRANCH_NAME != "jenkins") emailext(
    subject: "\$PROJECT_NAME - Build # \$BUILD_NUMBER - FAILED",
    body: """\$PROJECT_NAME - Build # \$BUILD_NUMBER - FAILED

Check console output at \$BUILD_URL to view full results.

Building \$BRANCH_NAME for \$CAUSE
\$JOB_DESCRIPTION

Changes:
\$CHANGES

End of build log:
\${BUILD_LOG,maxLines=60}
    """,
<<<<<<< HEAD
    to: 'hstrand@flatironinstitute.org, nwentzell@flatironinstitute.org, dsimon@flatironinstitute.org',
=======
    to: 'nwentzell@flatironinstitute.org, dsimon@flatironinstitute.org',
>>>>>>> e31cbd0f
    recipientProviders: [
      [$class: 'DevelopersRecipientProvider'],
    ],
    replyTo: '$DEFAULT_REPLYTO'
  )
  if (error != null) throw error
}<|MERGE_RESOLUTION|>--- conflicted
+++ resolved
@@ -169,11 +169,7 @@
 End of build log:
 \${BUILD_LOG,maxLines=60}
     """,
-<<<<<<< HEAD
-    to: 'hstrand@flatironinstitute.org, nwentzell@flatironinstitute.org, dsimon@flatironinstitute.org',
-=======
-    to: 'nwentzell@flatironinstitute.org, dsimon@flatironinstitute.org',
->>>>>>> e31cbd0f
+    to: 'hugo.strand@gmail.com, nwentzell@flatironinstitute.org, dsimon@flatironinstitute.org',
     recipientProviders: [
       [$class: 'DevelopersRecipientProvider'],
     ],
