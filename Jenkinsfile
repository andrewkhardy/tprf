--- conflicted
+++ resolved
@@ -175,11 +175,7 @@
 End of build log:
 \${BUILD_LOG,maxLines=60}
     """,
-<<<<<<< HEAD
     to: 'hugo.strand@gmail.com, nwentzell@flatironinstitute.org',
-=======
-    to: 'nwentzell@flatironinstitute.org',
->>>>>>> 17e0ef69
     recipientProviders: [
       [$class: 'DevelopersRecipientProvider'],
     ],
