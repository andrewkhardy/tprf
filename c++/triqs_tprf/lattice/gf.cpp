 /*******************************************************************************
 *
 * TRIQS: a Toolbox for Research in Interacting Quantum Systems
 *
 * Copyright (C) 2017, H. U.R. Strand
 *
 * TRIQS is free software: you can redistribute it and/or modify it under the
 * terms of the GNU General Public License as published by the Free Software
 * Foundation, either version 3 of the License, or (at your option) any later
 * version.
 *
 * TRIQS is distributed in the hope that it will be useful, but WITHOUT ANY
 * WARRANTY; without even the implied warranty of MERCHANTABILITY or FITNESS
 * FOR A PARTICULAR PURPOSE. See the GNU General Public License for more
 * details.
 *
 * You should have received a copy of the GNU General Public License along with
 * TRIQS. If not, see <http://www.gnu.org/licenses/>.
 *
 ******************************************************************************/

#include <nda/linalg.hpp>
using nda::inverse;

#include "gf.hpp"

#include <omp.h>
#include "../mpi.hpp"
#include "fourier.hpp"

namespace triqs_tprf {

  namespace {
    using namespace fourier;
  }
 

// ----------------------------------------------------
// g

g_wk_t lattice_dyson_g0_wk(double mu, e_k_cvt e_k, gf_mesh<imfreq> mesh) {

  auto I = nda::eye<ek_vt::scalar_t>(e_k.target_shape()[0]);
  g_wk_t g0_wk({mesh, e_k.mesh()}, e_k.target_shape());
  g0_wk() = 0.0;

  auto arr = mpi_view(g0_wk.mesh());

#pragma omp parallel for
  for (unsigned int idx = 0; idx < arr.size(); idx++) {
    auto &[w, k] = arr(idx);
    g0_wk[w, k] = inverse((w + mu)*I - e_k(k));      
  }

  g0_wk = mpi::all_reduce(g0_wk);
  return g0_wk;
}

<<<<<<< HEAD
=======
#else
  
g_wk_t lattice_dyson_g0_wk(double mu, e_k_cvt e_k, gf_mesh<imfreq> mesh) {

  auto I = nda::eye<ek_vt::scalar_t>(e_k.target_shape()[0]);
  g_wk_t g0_wk({mesh, e_k.mesh()}, e_k.target_shape());
  g0_wk() = 0.0;

  for (auto const &[w, k] : mpi_view(g0_wk.mesh()))
      g0_wk[w, k] = inverse((w + mu)*I - e_k(k));

  g0_wk = mpi::all_reduce(g0_wk);
  return g0_wk;
}
  
#endif

>>>>>>> 4d718f19
// ----------------------------------------------------
// g0 real frequencies

g_fk_t lattice_dyson_g0_fk(double mu, e_k_cvt e_k, gf_mesh<refreq> mesh, double delta) {

  auto I = nda::eye<ek_vt::scalar_t>(e_k.target_shape()[0]);
  g_fk_t g0_fk({mesh, e_k.mesh()}, e_k.target_shape());
  g0_fk() = 0.0;
  std::complex<double> idelta(0.0, delta);

  auto arr = mpi_view(g0_fk.mesh());
#pragma omp parallel for
  for (int idx = 0; idx < arr.size(); idx++) {
    auto &[f, k] = arr(idx);
    g0_fk[f, k]  = inverse((f + idelta + mu) * I - e_k(k));
  }

  g0_fk = mpi::all_reduce(g0_fk);
  return g0_fk;
}

// ----------------------------------------------------

<<<<<<< HEAD
template<typename sigma_t>
auto lattice_dyson_g_generic(double mu, e_k_cvt e_k, sigma_t sigma){
=======
g_wk_t lattice_dyson_g_wk(double mu, e_k_cvt e_k, g_wk_cvt sigma_wk) {

  auto I = nda::eye<ek_vt::scalar_t>(e_k.target_shape()[0]);
  auto g_wk = make_gf(sigma_wk);
  g_wk()    = 0.0;
>>>>>>> 4d718f19

  auto &freqmesh = [&sigma]() -> auto & {
    if constexpr (sigma_t::arity == 1) return sigma.mesh();
    else return std::get<0>(sigma.mesh());
  }();

  using scalar_t = e_k_cvt::scalar_t;
  auto I = nda::eye<scalar_t>(e_k.target_shape()[0]);
  
<<<<<<< HEAD
  g_wk_t g_wk({freqmesh, e_k.mesh()}, e_k.target_shape());
=======
#ifdef TPRF_OMP

g_wk_t lattice_dyson_g_wk(double mu, e_k_cvt e_k, g_w_cvt sigma_w) {

  auto mesh = sigma_w.mesh();
  auto I = nda::eye<ek_vt::scalar_t>(e_k.target_shape()[0]);
  g_wk_t g_wk({sigma_w.mesh(), e_k.mesh()}, e_k.target_shape());
>>>>>>> 4d718f19
  g_wk() = 0.0;

  auto arr = mpi_view(g_wk.mesh());
#pragma omp parallel for
  for (unsigned int idx = 0; idx < arr.size(); idx++) {
    auto &[w, k] = arr(idx);

    array<scalar_t, 2> sigmaterm;
    if constexpr (sigma_t::arity == 1) sigmaterm = sigma[w];
    else sigmaterm = sigma[w, k];

    g_wk[w, k] = inverse((w + mu)*I - e_k(k) - sigmaterm);
  }

  g_wk = mpi::all_reduce(g_wk);
  return g_wk;
}


<<<<<<< HEAD
g_wk_t lattice_dyson_g_wk(double mu, e_k_cvt e_k, g_wk_cvt sigma_wk) {
  return lattice_dyson_g_generic(mu, e_k, sigma_wk);
}
  
=======
  auto mesh = sigma_w.mesh();
  auto I = nda::eye<ek_vt::scalar_t>(e_k.target_shape()[0]);
  g_wk_t g_wk({mesh, e_k.mesh()}, e_k.target_shape());
  g_wk() = 0.0;

  for (auto const &[w, k] : mpi_view(g_wk.mesh()) ) 
    g_wk[w, k] = inverse((w + mu)*I - e_k(k) - sigma_w[w]);
>>>>>>> 4d718f19

g_wk_t lattice_dyson_g_wk(double mu, e_k_cvt e_k, g_w_cvt sigma_w) {
  return lattice_dyson_g_generic(mu, e_k, sigma_w);
}


// ----------------------------------------------------
// g in real frequencies

g_fk_t lattice_dyson_g_fk(double mu, e_k_cvt e_k, g_fk_cvt sigma_fk, double delta) {

  auto I    = nda::eye<ek_vt::scalar_t>(e_k.target_shape()[0]);
  auto g_fk = make_gf(sigma_fk);
  g_fk()    = 0.0;
  std::complex<double> idelta(0.0, delta);

  auto arr = mpi_view(g_fk.mesh());
#pragma omp parallel for
  for (int idx = 0; idx < arr.size(); idx++) {
    auto &[f, k] = arr(idx);
    g_fk[f, k]   = inverse((f + idelta + mu) * I - e_k(k) - sigma_fk[f, k]);
  }

  g_fk = mpi::all_reduce(g_fk);

  return g_fk;
}

// ----------------------------------------------------

g_w_t lattice_dyson_g_w(double mu, e_k_cvt e_k, g_w_cvt sigma_w) {

  auto g_wk = lattice_dyson_g_generic(mu, e_k, sigma_w);
  auto &[wmesh, kmesh] = g_wk.mesh();

  g_w_t g_w(wmesh, e_k.target_shape());
  g_w() = 0.0;

  for (auto const &[w, k] : mpi_view(g_wk.mesh())) 
    g_w[w] += g_wk[w, k];

  g_w = mpi::all_reduce(g_w);
  g_w /= kmesh.size();
  return g_w;
}

// ----------------------------------------------------
// Transformations: real space <-> reciprocal space 
  
g_wr_t fourier_wk_to_wr(g_wk_cvt g_wk) {
  auto g_wr = fourier_wk_to_wr_general_target(g_wk);
  return g_wr;
}

g_wk_t fourier_wr_to_wk(g_wr_cvt g_wr) {
  auto g_wk = fourier_wr_to_wk_general_target(g_wr);
  return g_wk;
}

// ----------------------------------------------------
// Transformations: Matsubara frequency <-> imaginary time

g_wr_t fourier_tr_to_wr(g_tr_cvt g_tr, int nw) {
  auto g_wr = fourier_tr_to_wr_general_target(g_tr, nw);
  return g_wr;
}

g_tr_t fourier_wr_to_tr(g_wr_cvt g_wr, int nt) {
  auto g_tr = fourier_wr_to_tr_general_target(g_wr, nt);
  return g_tr;
}

} // namespace triqs_tprf<|MERGE_RESOLUTION|>--- conflicted
+++ resolved
@@ -56,26 +56,6 @@
   return g0_wk;
 }
 
-<<<<<<< HEAD
-=======
-#else
-  
-g_wk_t lattice_dyson_g0_wk(double mu, e_k_cvt e_k, gf_mesh<imfreq> mesh) {
-
-  auto I = nda::eye<ek_vt::scalar_t>(e_k.target_shape()[0]);
-  g_wk_t g0_wk({mesh, e_k.mesh()}, e_k.target_shape());
-  g0_wk() = 0.0;
-
-  for (auto const &[w, k] : mpi_view(g0_wk.mesh()))
-      g0_wk[w, k] = inverse((w + mu)*I - e_k(k));
-
-  g0_wk = mpi::all_reduce(g0_wk);
-  return g0_wk;
-}
-  
-#endif
-
->>>>>>> 4d718f19
 // ----------------------------------------------------
 // g0 real frequencies
 
@@ -99,16 +79,8 @@
 
 // ----------------------------------------------------
 
-<<<<<<< HEAD
 template<typename sigma_t>
 auto lattice_dyson_g_generic(double mu, e_k_cvt e_k, sigma_t sigma){
-=======
-g_wk_t lattice_dyson_g_wk(double mu, e_k_cvt e_k, g_wk_cvt sigma_wk) {
-
-  auto I = nda::eye<ek_vt::scalar_t>(e_k.target_shape()[0]);
-  auto g_wk = make_gf(sigma_wk);
-  g_wk()    = 0.0;
->>>>>>> 4d718f19
 
   auto &freqmesh = [&sigma]() -> auto & {
     if constexpr (sigma_t::arity == 1) return sigma.mesh();
@@ -118,17 +90,7 @@
   using scalar_t = e_k_cvt::scalar_t;
   auto I = nda::eye<scalar_t>(e_k.target_shape()[0]);
   
-<<<<<<< HEAD
   g_wk_t g_wk({freqmesh, e_k.mesh()}, e_k.target_shape());
-=======
-#ifdef TPRF_OMP
-
-g_wk_t lattice_dyson_g_wk(double mu, e_k_cvt e_k, g_w_cvt sigma_w) {
-
-  auto mesh = sigma_w.mesh();
-  auto I = nda::eye<ek_vt::scalar_t>(e_k.target_shape()[0]);
-  g_wk_t g_wk({sigma_w.mesh(), e_k.mesh()}, e_k.target_shape());
->>>>>>> 4d718f19
   g_wk() = 0.0;
 
   auto arr = mpi_view(g_wk.mesh());
@@ -148,20 +110,10 @@
 }
 
 
-<<<<<<< HEAD
 g_wk_t lattice_dyson_g_wk(double mu, e_k_cvt e_k, g_wk_cvt sigma_wk) {
   return lattice_dyson_g_generic(mu, e_k, sigma_wk);
 }
   
-=======
-  auto mesh = sigma_w.mesh();
-  auto I = nda::eye<ek_vt::scalar_t>(e_k.target_shape()[0]);
-  g_wk_t g_wk({mesh, e_k.mesh()}, e_k.target_shape());
-  g_wk() = 0.0;
-
-  for (auto const &[w, k] : mpi_view(g_wk.mesh()) ) 
-    g_wk[w, k] = inverse((w + mu)*I - e_k(k) - sigma_w[w]);
->>>>>>> 4d718f19
 
 g_wk_t lattice_dyson_g_wk(double mu, e_k_cvt e_k, g_w_cvt sigma_w) {
   return lattice_dyson_g_generic(mu, e_k, sigma_w);
