--- conflicted
+++ resolved
@@ -40,16 +40,10 @@
   @param e_k discretized lattice dispersion :math:`\epsilon_{\bar{a}b}(\mathbf{k})`
   @param mesh imaginary frequency mesh
   @return Matsubara frequency lattice Green's function $G^{(0)}_{a\bar{b}}(i\omega_n, \mathbf{k})$
-*/
-<<<<<<< HEAD
-g_wk_t lattice_dyson_g0_wk(double mu, e_k_cvt e_k, mesh::imfreq mesh);
-
-/** Construct an interacting Matsubara frequency lattice Green's function :math:`G_{a\bar{b}}(i\omega_n, \mathbf{k})`
-=======
-  g_wk_t lattice_dyson_g0_wk(double mu, e_k_cvt e_k, gf_mesh<imfreq> mesh);
+  */
+  g_wk_t lattice_dyson_g0_wk(double mu, e_k_cvt e_k, mesh::imfreq mesh);
 
   /** Construct an interacting Matsubara frequency lattice Green's function :math:`G_{a\bar{b}}(i\omega_n, \mathbf{k})`
->>>>>>> 4d718f19
    
  Computes
 
@@ -87,7 +81,7 @@
   @param delta broadening :math:`\delta`
   @return Matsubara frequency lattice Green's function $G^{(0)}_{a\bar{b}}(\omega, \mathbf{k})$
 */
-  g_fk_t lattice_dyson_g0_fk(double mu, e_k_cvt e_k, gf_mesh<refreq> mesh, double delta);
+  g_fk_t lattice_dyson_g0_fk(double mu, e_k_cvt e_k, mesh::refreq mesh, double delta);
 
   /** Construct an interacting Matsubara frequency lattice Green's function :math:`G_{a\bar{b}}(i\omega_n, \mathbf{k})`
    
