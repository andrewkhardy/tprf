--- conflicted
+++ resolved
@@ -29,12 +29,8 @@
 
 math_number_all = True
 mathjax_path = "@TRIQS_MATHJAX_PATH@/MathJax.js?config=default"
-<<<<<<< HEAD
-templates_path = ['@CMAKE_SOURCE_DIR@/doc/_templates']
+templates_path = ['@PROJECT_SOURCE_DIR@/doc/_templates']
 exclude_patterns = ['_build', '**.ipynb_checkpoints']
-=======
-templates_path = ['@PROJECT_SOURCE_DIR@/doc/_templates']
->>>>>>> 3b1b412b
 
 html_theme = 'triqs'
 html_theme_path = ['@TRIQS_THEMES_PATH@']
@@ -44,13 +40,8 @@
                 'header_links': [['Install', 'install'],
                                  ['Documentation', 'documentation'],
                                  ['Issues', 'issues'],
-<<<<<<< HEAD
                                  ['About tprf', 'about']]}
-html_static_path = ['@CMAKE_SOURCE_DIR@/doc/_static']
-=======
-                                 ['About app4triqs', 'about']]}
 html_static_path = ['@PROJECT_SOURCE_DIR@/doc/_static']
->>>>>>> 3b1b412b
 html_sidebars = {'index': ['sideb.html', 'searchbox.html']}
 
 htmlhelp_basename = 'TPRFdoc'
