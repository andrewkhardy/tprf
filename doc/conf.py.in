--- conflicted
+++ resolved
@@ -13,67 +13,37 @@
               'sphinx.ext.todo',
               'sphinx.ext.viewcode',
               'sphinx.ext.autosummary',
-<<<<<<< HEAD
+              'sphinx.ext.githubpages',
+              'matplotlib.sphinxext.plot_directive',
+              'autorun',
               'numpydoc',
-              'plot_directive',
-              'autorun',
               'nbsphinx',
-              'sphinx.ext.githubpages',
               'IPython.sphinxext.ipython_console_highlighting',
               ]
 
 source_suffix = '.rst'
 
 project = 'TPRF - Two-Particle Response Function tool box for TRIQS'
-copyright = '2017, H. U.R. Strand'
+
 version = '@PROJECT_VERSION@'
 
-math_number_all = True
-mathjax_path = "@TRIQS_MATHJAX_PATH@/MathJax.js?config=default"
-templates_path = ['@PROJECT_SOURCE_DIR@/doc/_templates']
-exclude_patterns = ['_build', '**.ipynb_checkpoints']
-=======
-              'sphinx.ext.githubpages',
-              'matplotlib.sphinxext.plot_directive',
-              'autorun',
-              'numpydoc']
-
-source_suffix = '.rst'
-
-project = '@PROJECT_NAME@'
-version = '@PROJECT_VERSION@'
-
-copyright = '2017-2018 N. Wentzell, O. Parcollet 2018-2019 The Simons Foundation, authors: N. Wentzell, D. Simons, H. Strand, O. Parcollet'
+copyright = '2017, H. U.R. Strand'
 
 mathjax_path = "https://raw.githubusercontent.com/mathjax/MathJax/2.7.8/MathJax.js"
 templates_path = ['@CMAKE_CURRENT_SOURCE_DIR@/_templates']
->>>>>>> 909a7722
 
 html_theme = 'triqs'
 html_theme_path = ['@CMAKE_CURRENT_SOURCE_DIR@/themes']
 html_show_sphinx = False
-<<<<<<< HEAD
-html_context = {'header_title': 'tprf',
-                'header_subtitle': 'two-particle response function tools based on the <a class="triqs" style="font-size: 12px" href="https://triqs.github.io">TRIQS</a> library',
-                'header_links': [['Install', 'install'],
-                                 ['Documentation', 'documentation'],
-                                 ['Issues', 'issues'],
-                                 ['About tprf', 'about']]}
-html_static_path = ['@PROJECT_SOURCE_DIR@/doc/_static']
-html_sidebars = {'index': ['sideb.html', 'searchbox.html']}
-
-htmlhelp_basename = 'TPRFdoc'
-=======
 html_context = {'header_title': '@PROJECT_NAME@',
                 'header_subtitle': 'An example application using cpp2py and <a class="triqs" style="font-size: 12px" href="https://triqs.github.io">TRIQS</a>',
                 'header_links': [['Install', 'install'],
                                  ['Documentation', 'documentation'],
                                  ['Issues', 'issues'],
-                                 ['About @PROJECT_NAME@', 'about']]}
+                                 ['About tprf', 'about']]}
 html_static_path = ['@CMAKE_CURRENT_SOURCE_DIR@/_static']
 html_sidebars = {'index': ['sideb.html', 'searchbox.html']}
 
-htmlhelp_basename = '@PROJECT_NAME@doc'
->>>>>>> 909a7722
+htmlhelp_basename = 'TPRFdoc'
 
 intersphinx_mapping = {'python': ('http://docs.python.org/2.7', None), 'triqslibs': ('https://triqs.github.io/triqs/latest', None)}